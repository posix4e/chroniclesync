--- conflicted
+++ resolved
@@ -118,11 +118,7 @@
           GITHUB_TOKEN: ${{ secrets.GITHUB_TOKEN }}
         run: |
           BETA_TAG="beta-$(date +%Y%m%d-%H%M%S)"
-<<<<<<< HEAD
-          BETA_TITLE="Beta Release $(date +%Y-%m-%d %H:%M:%S)"
-=======
           BETA_TITLE="Beta Release $(date '+%Y-%m-%d %H:%M:%S')"
->>>>>>> a20148b4
           gh release create "$BETA_TAG" pages/chroniclesync-*.zip \
             --title "$BETA_TITLE" \
             --notes "Beta release from main branch
