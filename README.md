# ChronicleSync

A modern, secure IndexedDB synchronization service built with Cloudflare Workers and Pages. ChronicleSync enables seamless data synchronization across browsers and devices while maintaining robust security and offline capabilities.

## Features

- **Offline-First**: Continue working without internet connection with automatic background sync
- **Secure**: End-to-end HTTPS encryption and robust access controls
- **Chrome Extension**: Easy-to-use browser integration with dedicated window interface
- **Real-time Monitoring**: Health monitoring and administrative dashboard

## Components

ChronicleSync consists of three main components:

1. **[Pages](pages/README.md)**: Frontend application and Chrome extension
   - React + TypeScript + Vite
   - Browser extension for history sync
   - Admin dashboard and monitoring

2. **[Worker](worker/README.md)**: Cloudflare Worker backend
   - Serverless architecture
   - Data synchronization
   - API endpoints

3. **Extension**: Chrome extension (built from Pages)
   - Built directly from pages source
   - History capture and sync
   - Configurable settings
   - Offline support

## Quick Start

1. **Clone the Repository**
   ```bash
   git clone https://github.com/yourusername/chroniclesync.git
   cd chroniclesync
   ```

2. **Install Dependencies**
   ```bash
   # Install frontend dependencies
   cd pages && npm install

   # Install extension dependencies
   cd ../extension
   npm install

   # Install backend dependencies
   cd ../worker && npm install
   ```

3. **Start Development**
   ```bash
<<<<<<< HEAD
   # Run frontend tests
   cd pages
   npm run test
   npm run test:e2e

   # Run extension tests
   cd ../extension
   npm run test
   npm run test:e2e

   # Run worker tests
   cd ../worker
   npm run test
   ```

### Project Structure

```
chroniclesync/
├── pages/          # Frontend React application
│   ├── src/        # Source code
│   └── e2e/        # End-to-end tests for pages
├── extension/      # Chrome extension
│   ├── src/        # Extension source code
│   └── e2e/        # End-to-end tests for extension
└── worker/         # Cloudflare Worker backend
```

### Continuous Integration

Our CI/CD pipeline automatically handles testing, building, and deployment:

1. **On Pull Request**
   - Runs linting and unit tests
   - Builds frontend and extension
   - Creates preview deployments
   - Runs E2E tests with Playwright
   - Provides test reports and artifacts

2. **On Main Branch**
   - Performs all PR checks
   - Deploys to production
   - Includes automatic rollback if tests fail

### Testing
=======
   # Start frontend
   cd pages && npm run dev

   # Start worker (in another terminal)
   cd worker && npm run dev
   ```

See the component-specific READMEs for detailed development instructions:
- [Pages Development Guide](pages/README.md)
- [Worker Development Guide](worker/README.md)
>>>>>>> 19f21b51

## Testing

Run the full test suite:
```bash
./run_tests.sh
```

This will:
1. Run local tests for all components
2. Create a PR with test changes
3. Monitor CI/CD pipeline
4. Report results

<<<<<<< HEAD
1. Run all tests:
   ```bash
   # Frontend tests and build
   cd pages && npm install && npm run lint && npm test && npm run build

   # Extension tests and build
   cd ../extension && npm install && npm run lint && npm test && npm run build
   ```
=======
## Deployment
>>>>>>> 19f21b51

- Frontend: `https://$BRANCH.chroniclesync.pages.dev`
- API:
  - Staging: `https://api-staging.chroniclesync.xyz`
  - Production: `https://api.chroniclesync.xyz`

> **Note**: Production deployments require approval and passing tests

## Future Enhancements

- **Privacy Controls**: Add encryption and filtering mechanisms
- **Advanced Search**: Implement full-text search capabilities in the static page
- **Data Retention**: Add configurable data retention policies per device
- **Selective Sync**: Allow users to choose which history items to sync<|MERGE_RESOLUTION|>--- conflicted
+++ resolved
@@ -52,53 +52,6 @@
 
 3. **Start Development**
    ```bash
-<<<<<<< HEAD
-   # Run frontend tests
-   cd pages
-   npm run test
-   npm run test:e2e
-
-   # Run extension tests
-   cd ../extension
-   npm run test
-   npm run test:e2e
-
-   # Run worker tests
-   cd ../worker
-   npm run test
-   ```
-
-### Project Structure
-
-```
-chroniclesync/
-├── pages/          # Frontend React application
-│   ├── src/        # Source code
-│   └── e2e/        # End-to-end tests for pages
-├── extension/      # Chrome extension
-│   ├── src/        # Extension source code
-│   └── e2e/        # End-to-end tests for extension
-└── worker/         # Cloudflare Worker backend
-```
-
-### Continuous Integration
-
-Our CI/CD pipeline automatically handles testing, building, and deployment:
-
-1. **On Pull Request**
-   - Runs linting and unit tests
-   - Builds frontend and extension
-   - Creates preview deployments
-   - Runs E2E tests with Playwright
-   - Provides test reports and artifacts
-
-2. **On Main Branch**
-   - Performs all PR checks
-   - Deploys to production
-   - Includes automatic rollback if tests fail
-
-### Testing
-=======
    # Start frontend
    cd pages && npm run dev
 
@@ -109,7 +62,6 @@
 See the component-specific READMEs for detailed development instructions:
 - [Pages Development Guide](pages/README.md)
 - [Worker Development Guide](worker/README.md)
->>>>>>> 19f21b51
 
 ## Testing
 
@@ -124,18 +76,7 @@
 3. Monitor CI/CD pipeline
 4. Report results
 
-<<<<<<< HEAD
-1. Run all tests:
-   ```bash
-   # Frontend tests and build
-   cd pages && npm install && npm run lint && npm test && npm run build
-
-   # Extension tests and build
-   cd ../extension && npm install && npm run lint && npm test && npm run build
-   ```
-=======
 ## Deployment
->>>>>>> 19f21b51
 
 - Frontend: `https://$BRANCH.chroniclesync.pages.dev`
 - API:
