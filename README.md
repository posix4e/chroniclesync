--- conflicted
+++ resolved
@@ -34,21 +34,9 @@
 
 ### Administration
 
-<<<<<<< HEAD
 #### Key Structure
 ChronicleSync uses the following key structure:
 
 - **Client IDs**: Base64url-encoded SHA-256 hash of the BIP39 mnemonic (~43 characters)
 - **KV Storage**: Keys are the client IDs directly
 - **R2 Storage**: Keys follow the pattern `${clientId}/d` for client data
-
-=======
->>>>>>> 7c7cbee9
-#### Clearing KV Storage
-To clear out all keys in a KV namespace:
-
-```bash
-wrangler kv:key list --namespace-id=$NS | jq -r '.[] | .name' | while read key; do wrangler kv:key delete "$key" --namespace-id=$NS; done
-```
-
-Replace `$NS` with your namespace ID.