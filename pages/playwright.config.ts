import { defineConfig } from '@playwright/test';
import { server } from './config';

export default defineConfig({
  testDir: './e2e',
  timeout: 30000,
  expect: {
    timeout: 5000
  },
  fullyParallel: true,
  forbidOnly: !!process.env.CI,
  retries: process.env.CI ? 2 : 0,
  workers: process.env.CI ? 1 : undefined,
  reporter: process.env.CI ? 'github' : 'list',
  use: {
<<<<<<< HEAD
    headless: true, // Headless mode is fine for regular page tests
    viewport: { width: 1280, height: 720 },
    actionTimeout: 5000,
    baseURL: server.webUrl,
    screenshot: 'only-on-failure',
    trace: 'retain-on-failure',
=======
    headless: false,
    // Base URL for page tests, can be overridden in individual tests
    baseURL: process.env.API_URL || 'http://localhost:8787',
    screenshot: 'on',  // Always capture screenshots
    viewport: { width: 1280, height: 720 },
    actionTimeout: 30000,  // Increase timeout for actions
    navigationTimeout: 30000,  // Increase timeout for navigation
    // Use persistent context for extension testing
    launchOptions: {
      args: [
        '--no-sandbox',
        '--disable-setuid-sandbox',
        '--enable-automation',  // Required for extension testing
        '--allow-insecure-localhost',  // Allow local testing
        '--disable-background-timer-throttling',  // Prevent background throttling
        '--disable-backgrounding-occluded-windows',  // Keep background pages active
        '--disable-renderer-backgrounding',  // Keep renderers active
      ],
      timeout: 30000,  // Increase launch timeout
    },
>>>>>>> 19f21b51
  },
  projects: [
    {
      name: 'chromium',
<<<<<<< HEAD
      use: { browserName: 'chromium' },
    },
    {
      name: 'firefox',
      use: { browserName: 'firefox' },
    },
    {
      name: 'webkit',
      use: { browserName: 'webkit' },
=======
      use: {
        launchOptions: {
          args: [
            '--no-sandbox',
            '--disable-setuid-sandbox',
            '--enable-automation',  // Required for extension testing
            '--allow-insecure-localhost',  // Allow local testing
            '--disable-background-timer-throttling',  // Prevent background throttling
            '--disable-backgrounding-occluded-windows',  // Keep background pages active
            '--disable-renderer-backgrounding',  // Keep renderers active
            `--disable-extensions-except=${paths.extensionDist}`,
            `--load-extension=${paths.extensionDist}`,
          ],
          timeout: 30000,  // Increase launch timeout
        },
        contextOptions: {
          reducedMotion: 'reduce',  // Reduce animations
          serviceWorkers: 'allow',  // Explicitly allow service workers
        },
      },
>>>>>>> 19f21b51
    },
  ],
  outputDir: 'test-results/',
  webServer: {
    command: 'npm run dev',
    port: Number(new URL(server.webUrl).port),
    reuseExistingServer: !process.env.CI,
  },
});<|MERGE_RESOLUTION|>--- conflicted
+++ resolved
@@ -13,14 +13,6 @@
   workers: process.env.CI ? 1 : undefined,
   reporter: process.env.CI ? 'github' : 'list',
   use: {
-<<<<<<< HEAD
-    headless: true, // Headless mode is fine for regular page tests
-    viewport: { width: 1280, height: 720 },
-    actionTimeout: 5000,
-    baseURL: server.webUrl,
-    screenshot: 'only-on-failure',
-    trace: 'retain-on-failure',
-=======
     headless: false,
     // Base URL for page tests, can be overridden in individual tests
     baseURL: process.env.API_URL || 'http://localhost:8787',
@@ -41,22 +33,10 @@
       ],
       timeout: 30000,  // Increase launch timeout
     },
->>>>>>> 19f21b51
   },
   projects: [
     {
       name: 'chromium',
-<<<<<<< HEAD
-      use: { browserName: 'chromium' },
-    },
-    {
-      name: 'firefox',
-      use: { browserName: 'firefox' },
-    },
-    {
-      name: 'webkit',
-      use: { browserName: 'webkit' },
-=======
       use: {
         launchOptions: {
           args: [
@@ -77,7 +57,6 @@
           serviceWorkers: 'allow',  // Explicitly allow service workers
         },
       },
->>>>>>> 19f21b51
     },
   ],
   outputDir: 'test-results/',
